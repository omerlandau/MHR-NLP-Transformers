# Copyright (c) Facebook, Inc. and its affiliates.
#
# This source code is licensed under the MIT license found in the
# LICENSE file in the root directory of this source tree.

import math
from typing import Dict, Optional, Tuple

import torch
import torch.nn.functional as F
from fairseq import utils
from torch import Tensor, nn
from torch.nn import Parameter
from fairseq.incremental_decoding_utils import with_incremental_state
import numpy as np


@with_incremental_state
class MultiheadAttention(nn.Module):
    """Multi-headed attention.

    See "Attention Is All You Need" for more details.
    """

    def __init__(
            self,
            embed_dim,
            num_heads,
            kdim=None,
            vdim=None,
            dropout=0.0,
            bias=True,
            add_bias_kv=False,
            add_zero_attn=False,
            self_attention=False,
            encoder_decoder_attention=False,
            mask_layer=None,
            mask_head=None,
            mask_layer_type=None,
            guy_test=None,
            guy_test_layer_index=None,
    ):
        super().__init__()
        self.guy_test = guy_test
        self.guy_test_layer_index = guy_test_layer_index
        self.mask_layer = mask_layer
        self.mask_head = mask_head
        self.mask_layer_type = mask_layer_type
        self.embed_dim = embed_dim
        self.kdim = kdim if kdim is not None else embed_dim
        self.vdim = vdim if vdim is not None else embed_dim
        self.qkv_same_dim = self.kdim == embed_dim and self.vdim == embed_dim

        self.num_heads = num_heads
        self.dropout = dropout
        self.head_dim = embed_dim // num_heads
        assert (
                self.head_dim * num_heads == self.embed_dim
        ), "embed_dim must be divisible by num_heads"
        self.scaling = self.head_dim ** -0.5

        self.self_attention = self_attention
        self.encoder_decoder_attention = encoder_decoder_attention

        assert not self.self_attention or self.qkv_same_dim, (
            "Self-attention requires query, key and " "value to be of the same size"
        )

        self.k_proj = nn.Linear(self.kdim, embed_dim, bias=bias)
        self.v_proj = nn.Linear(self.vdim, embed_dim, bias=bias)
        self.q_proj = nn.Linear(embed_dim, embed_dim, bias=bias)

        self.out_proj = nn.Linear(embed_dim, embed_dim, bias=bias)

        if add_bias_kv:
            self.bias_k = Parameter(torch.Tensor(1, 1, embed_dim))
            self.bias_v = Parameter(torch.Tensor(1, 1, embed_dim))
        else:
            self.bias_k = self.bias_v = None

        self.add_zero_attn = add_zero_attn

        self.reset_parameters()

        self.onnx_trace = False

        self.enable_torch_version = False
        # if hasattr(F, "multi_head_attention_forward"):
        #    self.enable_torch_version = True
        # else:
        #    self.enable_torch_version = False

    def prepare_for_onnx_export_(self):
        self.onnx_trace = True

    def reset_parameters(self):
        if self.qkv_same_dim:
            # Empirically observed the convergence to be much better with
            # the scaled initialization
            nn.init.xavier_uniform_(self.k_proj.weight, gain=1 / math.sqrt(2))
            nn.init.xavier_uniform_(self.v_proj.weight, gain=1 / math.sqrt(2))
            nn.init.xavier_uniform_(self.q_proj.weight, gain=1 / math.sqrt(2))
        else:
            nn.init.xavier_uniform_(self.k_proj.weight)
            nn.init.xavier_uniform_(self.v_proj.weight)
            nn.init.xavier_uniform_(self.q_proj.weight)

        nn.init.xavier_uniform_(self.out_proj.weight)
        if self.out_proj.bias is not None:
            nn.init.constant_(self.out_proj.bias, 0.)
        if self.bias_k is not None:
            nn.init.xavier_normal_(self.bias_k)
        if self.bias_v is not None:
            nn.init.xavier_normal_(self.bias_v)

    def forward(
            self,
            query,
            key: Optional[Tensor],
            value: Optional[Tensor],
            key_padding_mask: Optional[Tensor] = None,
            incremental_state: Optional[Dict[str, Dict[str, Optional[Tensor]]]] = None,
            need_weights: bool = True,
            static_kv: bool = False,
            attn_mask: Optional[Tensor] = None,
            before_softmax: bool = False,
            need_head_weights: bool = False,
    ) -> Tuple[Tensor, Optional[Tensor]]:
        """Input shape: Time x Batch x Channel

        Args:
            key_padding_mask (ByteTensor, optional): mask to exclude
                keys that are pads, of shape `(batch, src_len)`, where
                padding elements are indicated by 1s.
            need_weights (bool, optional): return the attention weights,
                averaged over heads (default: False).
            attn_mask (ByteTensor, optional): typically used to
                implement causal attention, where the mask prevents the
                attention from looking forward in time (default: None).
            before_softmax (bool, optional): return the raw attention
                weights and values before the attention softmax.
            need_head_weights (bool, optional): return the attention
                weights for each head. Implies *need_weights*. Default:
                return the average attention weights over all heads.
        """
        if need_head_weights:
            need_weights = True

        tgt_len, bsz, embed_dim = query.size()
        assert embed_dim == self.embed_dim
        assert list(query.size()) == [tgt_len, bsz, embed_dim]

        if (
                self.enable_torch_version
                and not self.onnx_trace
                and incremental_state is None
                and not static_kv
                # A workaround for quantization to work. Otherwise JIT compilation
                # treats bias in linear module as method.
                and not torch.jit.is_scripting()
        ):
            assert key is not None and value is not None
            return F.multi_head_attention_forward(
                query,
                key,
                value,
                self.embed_dim,
                self.num_heads,
                torch.empty([0]),
                torch.cat((self.q_proj.bias, self.k_proj.bias, self.v_proj.bias)),
                self.bias_k,
                self.bias_v,
                self.add_zero_attn,
                self.dropout,
                self.out_proj.weight,
                self.out_proj.bias,
                self.training,
                key_padding_mask,
                need_weights,
                attn_mask,
                use_separate_proj_weight=True,
                q_proj_weight=self.q_proj.weight,
                k_proj_weight=self.k_proj.weight,
                v_proj_weight=self.v_proj.weight,
            )

        if incremental_state is not None:
            saved_state = self._get_input_buffer(incremental_state)
            if saved_state is not None and "prev_key" in saved_state:
                # previous time steps are cached - no need to recompute
                # key and value if they are static
                if static_kv:
                    assert self.encoder_decoder_attention and not self.self_attention
                    key = value = None
        else:
            saved_state = None

        if self.self_attention:
            q = self.q_proj(query)
            k = self.k_proj(query)
            v = self.v_proj(query)
        elif self.encoder_decoder_attention:
            # encoder-decoder attention
            q = self.q_proj(query)
            if key is None:
                assert value is None
                k = v = None
            else:
                k = self.k_proj(key)
                v = self.v_proj(key)

        else:
            assert key is not None and value is not None
            q = self.q_proj(query)
            k = self.k_proj(key)
            v = self.v_proj(value)
        q *= self.scaling

        if self.bias_k is not None:
            assert self.bias_v is not None
            k = torch.cat([k, self.bias_k.repeat(1, bsz, 1)])
            v = torch.cat([v, self.bias_v.repeat(1, bsz, 1)])
            if attn_mask is not None:
                attn_mask = torch.cat(
                    [attn_mask, attn_mask.new_zeros(attn_mask.size(0), 1)], dim=1
                )
            if key_padding_mask is not None:
                key_padding_mask = torch.cat(
                    [
                        key_padding_mask,
                        key_padding_mask.new_zeros(key_padding_mask.size(0), 1),
                    ],
                    dim=1,
                )
        q = (
            q.contiguous()
                .view(tgt_len, bsz * self.num_heads, self.head_dim)
                .transpose(0, 1)
        )
        if k is not None:
            k = (
                k.contiguous()
                    .view(-1, bsz * self.num_heads, self.head_dim)
                    .transpose(0, 1)
            )
        if v is not None:
            v = (
                v.contiguous()
                    .view(-1, bsz * self.num_heads, self.head_dim)
                    .transpose(0, 1)
            )
        if saved_state is not None:
            # saved states are stored with shape (bsz, num_heads, seq_len, head_dim)
            if "prev_key" in saved_state:
                _prev_key = saved_state["prev_key"]
                assert _prev_key is not None
                prev_key = _prev_key.view(bsz * self.num_heads, -1, self.head_dim)
                if static_kv:
                    k = prev_key
                else:
                    assert k is not None
                    k = torch.cat([prev_key, k], dim=1)
            if "prev_value" in saved_state:
                _prev_value = saved_state["prev_value"]
                assert _prev_value is not None
                prev_value = _prev_value.view(bsz * self.num_heads, -1, self.head_dim)
                if static_kv:
                    v = prev_value
                else:
                    assert v is not None
                    v = torch.cat([prev_value, v], dim=1)
            prev_key_padding_mask: Optional[Tensor] = None
            if "prev_key_padding_mask" in saved_state:
                prev_key_padding_mask = saved_state["prev_key_padding_mask"]
            assert k is not None and v is not None
            key_padding_mask = MultiheadAttention._append_prev_key_padding_mask(
                key_padding_mask=key_padding_mask,
                prev_key_padding_mask=prev_key_padding_mask,
                batch_size=bsz,
                src_len=k.size(1),
                static_kv=static_kv,
            )

            saved_state["prev_key"] = k.view(bsz, self.num_heads, -1, self.head_dim)
            saved_state["prev_value"] = v.view(bsz, self.num_heads, -1, self.head_dim)
            saved_state["prev_key_padding_mask"] = key_padding_mask
            # In this branch incremental_state is never None
            assert incremental_state is not None
            incremental_state = self._set_input_buffer(incremental_state, saved_state)
        assert k is not None
        src_len = k.size(1)

        # This is part of a workaround to get around fork/join parallelism
        # not supporting Optional types.
        if key_padding_mask is not None and key_padding_mask.dim() == 0:
            key_padding_mask = None

        if key_padding_mask is not None:
            assert key_padding_mask.size(0) == bsz
            assert key_padding_mask.size(1) == src_len

        if self.add_zero_attn:
            assert v is not None
            src_len += 1
            k = torch.cat([k, k.new_zeros((k.size(0), 1) + k.size()[2:])], dim=1)
            v = torch.cat([v, v.new_zeros((v.size(0), 1) + v.size()[2:])], dim=1)
            if attn_mask is not None:
                attn_mask = torch.cat(
                    [attn_mask, attn_mask.new_zeros(attn_mask.size(0), 1)], dim=1
                )
            if key_padding_mask is not None:
                key_padding_mask = torch.cat(
                    [
                        key_padding_mask,
                        torch.zeros(key_padding_mask.size(0), 1).type_as(
                            key_padding_mask
                        ),
                    ],
                    dim=1,
                )
        attn_weights = torch.bmm(q, k.transpose(1, 2))
        attn_weights = MultiheadAttention.apply_sparse_mask(attn_weights, tgt_len, src_len, bsz)
        assert list(attn_weights.size()) == [bsz * self.num_heads, tgt_len, src_len]
        if attn_mask is not None:
            attn_mask = attn_mask.unsqueeze(0)
            if self.onnx_trace:
                attn_mask = attn_mask.repeat(attn_weights.size(0), 1, 1)
            attn_weights += attn_mask

        if key_padding_mask is not None:
            # don't attend to padding symbols
            attn_weights = attn_weights.view(bsz, self.num_heads, tgt_len, src_len)
            attn_weights = attn_weights.masked_fill(
                key_padding_mask.unsqueeze(1).unsqueeze(2).to(torch.bool), float("-inf")
            )
            attn_weights = attn_weights.view(bsz * self.num_heads, tgt_len, src_len)
        if before_softmax:
            return attn_weights, v

        attn_weights_float = utils.softmax(
            attn_weights, dim=-1, onnx_trace=self.onnx_trace
        )
        # if self.mask_head is not None:
        # print("Guy comment - > should be here! layer {}, head {}, type {}".format(self.mask_layer, self.mask_head,
        # self.mask_layer_type))
        # attn_weights_float = attn_weights_float.view(self.num_heads, bsz, tgt_len, src_len)
        # attn_weights_float[self.mask_head, :, :, :] = float(0)
        # attn_weights_float = attn_weights_float.view(bsz * self.num_heads, tgt_len, src_len)
        attn_weights = attn_weights_float.type_as(attn_weights)
        attn_probs = F.dropout(
            attn_weights_float.type_as(attn_weights),
            p=self.dropout,
            training=self.training,
        )
        assert v is not None
        attn = torch.bmm(attn_probs, v)  # Thats what I called 'Z' in my summary.
        if self.guy_test:
            attn = attn.view(bsz, self.num_heads, tgt_len, self.head_dim).transpose(0, 1)
<<<<<<< HEAD
            print("attn size : {}".format(attn.size()))
            print("Z in layer {} is {}".format(self.guy_test_layer_index, attn[0]))
=======
            print("Z in layer {} is {}".format(self.guy_test_layer_index, attn[0, :, : , :]))
>>>>>>> 05976583
            if self.guy_test_layer_index == 5:
                exit()
        if self.mask_head is not None:
            attn = attn.view(bsz, self.num_heads, tgt_len, self.head_dim).transpose(0, 1)
            attn[self.mask_head, :, :, :] = float(0)
            attn = attn.view(bsz * self.num_heads, tgt_len, self.head_dim)
        assert list(attn.size()) == [bsz * self.num_heads, tgt_len, self.head_dim]
        if self.onnx_trace and attn.size(1) == 1:
            # when ONNX tracing a single decoder step (sequence length == 1)
            # the transpose is a no-op copy before view, thus unnecessary
            attn = attn.contiguous().view(tgt_len, bsz, embed_dim)
        else:
            attn = attn.transpose(0, 1).contiguous().view(tgt_len, bsz, embed_dim)
        attn = self.out_proj(attn)
        attn_weights: Optional[Tensor] = None
        if need_weights:
            attn_weights = attn_weights_float.view(
                bsz, self.num_heads, tgt_len, src_len
            ).transpose(1, 0)
            if not need_head_weights:
                # average attention weights over heads
                attn_weights = attn_weights.mean(dim=0)
        return attn, attn_weights

    @staticmethod
    def _append_prev_key_padding_mask(
            key_padding_mask: Optional[Tensor],
            prev_key_padding_mask: Optional[Tensor],
            batch_size: int,
            src_len: int,
            static_kv: bool,
    ) -> Optional[Tensor]:
        # saved key padding masks have shape (bsz, seq_len)
        if prev_key_padding_mask is not None and static_kv:
            new_key_padding_mask = prev_key_padding_mask
        elif prev_key_padding_mask is not None and key_padding_mask is not None:
            new_key_padding_mask = torch.cat(
                [prev_key_padding_mask.float(), key_padding_mask.float()], dim=1
            )
        # During incremental decoding, as the padding token enters and
        # leaves the frame, there will be a time when prev or current
        # is None
        elif prev_key_padding_mask is not None:
            filler = torch.zeros(
                (batch_size, src_len - prev_key_padding_mask.size(1)),
                device=prev_key_padding_mask.device,
            )
            new_key_padding_mask = torch.cat(
                [prev_key_padding_mask.float(), filler.float()], dim=1
            )
        elif key_padding_mask is not None:
            filler = torch.zeros(
                (batch_size, src_len - key_padding_mask.size(1)),
                device=key_padding_mask.device,
            )
            new_key_padding_mask = torch.cat(
                [filler.float(), key_padding_mask.float()], dim=1
            )
        else:
            new_key_padding_mask = prev_key_padding_mask
        return new_key_padding_mask

    @torch.jit.export
    def reorder_incremental_state(
            self, incremental_state: Dict[str, Dict[str, Optional[Tensor]]], new_order: Tensor
    ):
        """Reorder buffered internal state (for incremental generation)."""
        input_buffer = self._get_input_buffer(incremental_state)
        if input_buffer is not None:
            for k in input_buffer.keys():
                input_buffer_k = input_buffer[k]
                if input_buffer_k is not None:
                    if self.encoder_decoder_attention and input_buffer_k.size(0) == new_order.size(0):
                        break
                    input_buffer[k] = input_buffer_k.index_select(0, new_order)
            incremental_state = self._set_input_buffer(incremental_state, input_buffer)
        return incremental_state

    def _get_input_buffer(
            self, incremental_state: Optional[Dict[str, Dict[str, Optional[Tensor]]]]
    ) -> Dict[str, Optional[Tensor]]:
        result = self.get_incremental_state(incremental_state, "attn_state")
        if result is not None:
            return result
        else:
            empty_result: Dict[str, Optional[Tensor]] = {}
            return empty_result

    def _set_input_buffer(
            self,
            incremental_state: Dict[str, Dict[str, Optional[Tensor]]],
            buffer: Dict[str, Optional[Tensor]],
    ):
        return self.set_incremental_state(incremental_state, "attn_state", buffer)

    def apply_sparse_mask(attn_weights, tgt_len: int, src_len: int, bsz: int):
        return attn_weights

    def upgrade_state_dict_named(self, state_dict, name):
        prefix = name + "." if name != "" else ""
        items_to_add = {}
        keys_to_remove = []
        for k in state_dict.keys():
            if k.endswith(prefix + "in_proj_weight"):
                # in_proj_weight used to be q + k + v with same dimensions
                dim = int(state_dict[k].shape[0] / 3)
                items_to_add[prefix + "q_proj.weight"] = state_dict[k][:dim]
                items_to_add[prefix + "k_proj.weight"] = state_dict[k][dim: 2 * dim]
                items_to_add[prefix + "v_proj.weight"] = state_dict[k][2 * dim:]

                keys_to_remove.append(k)

                k_bias = prefix + "in_proj_bias"
                if k_bias in state_dict.keys():
                    dim = int(state_dict[k].shape[0] / 3)
                    items_to_add[prefix + "q_proj.bias"] = state_dict[k_bias][:dim]
                    items_to_add[prefix + "k_proj.bias"] = state_dict[k_bias][
                                                           dim: 2 * dim
                                                           ]
                    items_to_add[prefix + "v_proj.bias"] = state_dict[k_bias][2 * dim:]

                    keys_to_remove.append(prefix + "in_proj_bias")

        for k in keys_to_remove:
            del state_dict[k]

        for key, value in items_to_add.items():
            state_dict[key] = value<|MERGE_RESOLUTION|>--- conflicted
+++ resolved
@@ -356,12 +356,7 @@
         attn = torch.bmm(attn_probs, v)  # Thats what I called 'Z' in my summary.
         if self.guy_test:
             attn = attn.view(bsz, self.num_heads, tgt_len, self.head_dim).transpose(0, 1)
-<<<<<<< HEAD
-            print("attn size : {}".format(attn.size()))
-            print("Z in layer {} is {}".format(self.guy_test_layer_index, attn[0]))
-=======
             print("Z in layer {} is {}".format(self.guy_test_layer_index, attn[0, :, : , :]))
->>>>>>> 05976583
             if self.guy_test_layer_index == 5:
                 exit()
         if self.mask_head is not None:
